--- conflicted
+++ resolved
@@ -1,38 +1,3 @@
-<<<<<<< HEAD
-# Use the official Python image as a base
-FROM python:3.11-slim
-
-# Install system dependencies and full texlive
-RUN apt-get update && \
-    apt-get install -y --no-install-recommends \
-    texlive-full \
-    latexmk \
-    && rm -rf /var/lib/apt/lists/*
-
-# Set working directory
-WORKDIR /app
-
-# Copy requirements and install dependencies
-COPY requirements.txt .
-RUN pip install --no-cache-dir -r requirements.txt && \
-    pip install --no-cache-dir rendercv==1.17
-
-# Copy the application code
-COPY app/ ./app/
-
-# Create necessary directories with proper permissions
-RUN mkdir -p /app/rendercv_output && \
-    chmod 777 /app/rendercv_output
-
-# Set environment variables for rendercv
-ENV RENDERCV_OUTPUT_DIR=/app/rendercv_output
-
-# Expose the port
-EXPOSE 8000
-
-# Command to run the application
-CMD ["uvicorn", "app.main:app", "--host", "0.0.0.0", "--port", "8000"]
-=======
 # Use the official Python image as a base
 FROM python:3.13-slim
 
@@ -43,6 +8,4 @@
 WORKDIR /rendercv
 
 # Set the entrypoint to /bin/sh instead of Python
-ENTRYPOINT ["/bin/bash"]
-
->>>>>>> ea65877f
+ENTRYPOINT ["/bin/bash"]